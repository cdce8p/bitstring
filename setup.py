#!/usr/bin/env python

import setuptools
from distutils.core import setup


kwds = {'long_description': open('README.rst').read()}

setup(name='bitstring',
<<<<<<< HEAD
      version='3.1.9',
=======
      version='4.0.0.b1',
>>>>>>> 45999dc8
      description='Simple construction, analysis and modification of binary data.',
      author='Scott Griffiths',
      author_email='dr.scottgriffiths@gmail.com',
      url='https://github.com/scott-griffiths/bitstring',
      download_url='https://pypi.python.org/pypi/bitstring/',
      license='The MIT License: https://www.opensource.org/licenses/mit-license.php',
      py_modules=['bitstring'],
      platforms='all',
      classifiers=[
        'Development Status :: 5 - Production/Stable',
        'Intended Audience :: Developers',
        'Operating System :: OS Independent',
        'License :: OSI Approved :: MIT License',
        'Programming Language :: Python :: 3',
        'Programming Language :: Python :: 3.7',
        'Programming Language :: Python :: 3.8',
        'Programming Language :: Python :: 3.9',
        'Topic :: Software Development :: Libraries :: Python Modules',
      ],
      **kwds
      )<|MERGE_RESOLUTION|>--- conflicted
+++ resolved
@@ -7,11 +7,7 @@
 kwds = {'long_description': open('README.rst').read()}
 
 setup(name='bitstring',
-<<<<<<< HEAD
-      version='3.1.9',
-=======
       version='4.0.0.b1',
->>>>>>> 45999dc8
       description='Simple construction, analysis and modification of binary data.',
       author='Scott Griffiths',
       author_email='dr.scottgriffiths@gmail.com',
